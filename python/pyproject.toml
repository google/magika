[tool.poetry]
name = "magika"
version = "0.5.1-dev"
description = "A tool to determine the content type of a file with deep-learning"
authors = ["Yanick Fratantonio <yanickf@google.com>"]
readme = "README.md"
packages = [{include = "magika"}]

[tool.poetry.dependencies]
<<<<<<< HEAD
python = "^3.9,<3.13"
click = "^8.1.3"
tqdm = "^4.64.1"
onnxruntime = "1.17.0"
numpy = "1.26.4"
=======
python = "^3.8,<3.13"
click = "^8.1.3"
tqdm = "^4.64.1"
onnxruntime = [
    {version = "~1.15.1", python = ">=3.8,<3.12"},
    {version = "^1.17.0", python = ">=3.12"}
]
numpy = [
    {version = "~1.24.4", python = ">=3.8,<3.12"},
    {version = "^1.26.0", python = ">=3.12"}
]
>>>>>>> fb78b4e9
tabulate = "^0.9.0"
python-dotenv = "^1.0.1"

[tool.poetry.scripts]
magika = "magika.cli.magika:main"

[tool.poetry.group.dev.dependencies]
pytest = ">=7.4,<9.0"
ipython = "^8.10.0"
ruff = "^0.2.1"
mypy = "^1.8.0"

[build-system]
requires = ["poetry-core"]
build-backend = "poetry.core.masonry.api"

[tool.ruff.lint]
# Enable Pyflakes (`F`) and a subset of the pycodestyle (`E`)  codes by default.
# Unlike Flake8, Ruff doesn't enable pycodestyle warnings (`W`) or
# McCabe complexity (`C901`) by default.
select = ["E4", "E7", "E9", "F", "I001"]
ignore = []<|MERGE_RESOLUTION|>--- conflicted
+++ resolved
@@ -7,13 +7,6 @@
 packages = [{include = "magika"}]
 
 [tool.poetry.dependencies]
-<<<<<<< HEAD
-python = "^3.9,<3.13"
-click = "^8.1.3"
-tqdm = "^4.64.1"
-onnxruntime = "1.17.0"
-numpy = "1.26.4"
-=======
 python = "^3.8,<3.13"
 click = "^8.1.3"
 tqdm = "^4.64.1"
@@ -25,7 +18,6 @@
     {version = "~1.24.4", python = ">=3.8,<3.12"},
     {version = "^1.26.0", python = ">=3.12"}
 ]
->>>>>>> fb78b4e9
 tabulate = "^0.9.0"
 python-dotenv = "^1.0.1"
 
