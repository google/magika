[package]
name = "magika-cli"
version = "0.1.0-rc.1-dev"
authors = ["Magika Developers <magika-dev@google.com>"]
license = "Apache-2.0"
edition = "2021"
description = "Determines the content type of a file with deep-learning"
repository = "https://github.com/google/magika"
homepage = "https://google.github.io/magika/"
keywords = ["cli", "file", "magic"]
categories = ["command-line-utilities", "filesystem", "parser-implementations"]
include = ["/LICENSE", "/src"]

[[bin]]
name = "magika"
path = "src/main.rs"

[dependencies]
anyhow = "1.0.86"
async-channel = "2.3.1"
clap = { version = "4.5.9", features = ["cargo", "derive", "string"] }
colored = "2.1.0"
magika = { version = "=0.1.0-rc.1-dev", path = "../lib", features = ["serde"] }
<<<<<<< HEAD
ort = "2.0.0-rc.5"
=======
num_cpus = "1.16.0"
ort = "2.0.0-rc.4"
>>>>>>> 0f6ba7c8
serde = { version = "1.0.204", features = ["derive"] }
serde_json = "1.0.120"
tokio = { version = "1.38.1", features = ["full"] }<|MERGE_RESOLUTION|>--- conflicted
+++ resolved
@@ -21,12 +21,8 @@
 clap = { version = "4.5.9", features = ["cargo", "derive", "string"] }
 colored = "2.1.0"
 magika = { version = "=0.1.0-rc.1-dev", path = "../lib", features = ["serde"] }
-<<<<<<< HEAD
+num_cpus = "1.16.0"
 ort = "2.0.0-rc.5"
-=======
-num_cpus = "1.16.0"
-ort = "2.0.0-rc.4"
->>>>>>> 0f6ba7c8
 serde = { version = "1.0.204", features = ["derive"] }
 serde_json = "1.0.120"
 tokio = { version = "1.38.1", features = ["full"] }