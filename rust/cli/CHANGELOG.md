--- conflicted
+++ resolved
@@ -9,11 +9,8 @@
 
 ### Patch
 
-<<<<<<< HEAD
-- Make sure ort telemetry is disabled
-=======
+- Make sure ONNX Runtime telemetry is disabled
 - Change the default of the hidden flag `--num-tasks` from 1 to the number of CPUs
->>>>>>> 0f6ba7c8
 
 ## 0.1.0-rc.0
 
