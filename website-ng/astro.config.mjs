// @ts-check
import { defineConfig } from "astro/config";
import starlight from "@astrojs/starlight";

<<<<<<< HEAD
import vue from "@astrojs/vue";
import { models } from "@tensorflow/tfjs-node";
=======
import svelte from "@astrojs/svelte";

import tailwindcss from "@tailwindcss/vite";
>>>>>>> a92ac708

// https://astro.build/config
export default defineConfig({
  redirects: {
    "/": "/demo/magika-demo/",
  },

  integrations: [
    starlight({
      title: "Magika",
      social: [
        {
          icon: "github",
          label: "GitHub",
          href: "https://github.com/google/magika",
        },
      ],
      customCss: [
        './src/styles/global.css',
      ],
      sidebar: [
        {
          label: "Introduction",
          items: [
            { label: "Overview", slug: "introduction/overview" },
            { label: "Web Demo", slug: "demo/web-demo" },
          ],
        },
        {
          label: "Getting Started",
          items: [
<<<<<<< HEAD
            { label: "Installation", slug: "getting-started/installation" },
            { label: "Quick Start", slug: "getting-started/quick-start" },
          ],
        },
        {
          label: "Core Concepts",
          items: [
            {
              label: "How Magika Works",
              slug: "core-concepts/how-magika-works",
            },
            {
              label: "Models & Content Types",
              slug: "core-concepts/models-and-content-types",
            },
            {
              label: "Prediction Modes",
              slug: "core-concepts/prediction-modes",
            },
            {
              label: "Understanding the Output",
              slug: "core-concepts/understanding-the-output",
            },
          ],
        },
        {
          label: "CLI & Bindings",
          items: [
            {
              label: "Overview",
              slug: "cli-and-bindings/overview",
            },
            {
              label: "Command Line Interface (CLI)",
              slug: "introduction/overview",
            },
            {
              label: "Python bindings",
              slug: "introduction/overview",
            },
            {
              label: "Javascript bindings",
              slug: "introduction/overview",
            },
            {
              label: "Other bindings",
              slug: "introduction/overview",
            },
          ],
        },
        {
          label: "Contributing",
          items: [
            {
              label: "Known Limitations",
              slug: "contributing/known-limitations",
            },
            {
              label: "How to Contribute",
              slug: "contributing/how-to-contribute",
            },
            {
              label: "Reporting Security Vulnerabilities",
              slug: "contributing/reporting-security-vulnerabilities",
            },
            {
              label: "Creating New Bindings",
              slug: "contributing/creating-new-bindings",
            },
=======
            // Each item here is one entry in the navigation menu.
            { label: "Magika Demo", slug: "demo/magika-demo" },
>>>>>>> a92ac708
          ],
        },
        {
          label: "Additional Resources",
          items: [
            {
              label: "FAQ",
              slug: "additional-resources/faq",
            },
            {
              label: "Research Papers and Citation",
              slug: "additional-resources/research-papers-and-citation",
            },
            {
              label: "Related Blog Posts",
              slug: "additional-resources/related-blog-posts",
            },
            {
              label: "Changelog",
              slug: "additional-resources/changelog",
            },
            {
              label: "License",
              slug: "additional-resources/license",
            },
            {
              label: "Disclaimer",
              slug: "additional-resources/disclaimer",
            },
          ],
        },
      ],

    }),
    svelte(),

  ],
<<<<<<< HEAD
  redirects: {
    "/": "/introduction/overview",
  },
=======
  vite: {
    plugins: [tailwindcss()],

    // The following is necessary to fix the SSR issues with TFJS.
    define: {
      global: 'globalThis',
      process: { env: {} },
    },
    optimizeDeps: {
      include: ['buffer', 'stream-browserify', 'http-browserify', 'url-browserify', 'util', 'events']
    },
    resolve: {
      alias: {
        'whatwg-url': 'whatwg-url/lib/public-api.js',
        stream: 'stream-browserify',
        util: 'util',
        url: 'url-browserify',
        buffer: 'buffer',
        http: 'http-browserify',
        events: 'events',
      }
    }
  }
>>>>>>> a92ac708
});<|MERGE_RESOLUTION|>--- conflicted
+++ resolved
@@ -2,21 +2,12 @@
 import { defineConfig } from "astro/config";
 import starlight from "@astrojs/starlight";
 
-<<<<<<< HEAD
-import vue from "@astrojs/vue";
-import { models } from "@tensorflow/tfjs-node";
-=======
 import svelte from "@astrojs/svelte";
 
 import tailwindcss from "@tailwindcss/vite";
->>>>>>> a92ac708
 
 // https://astro.build/config
 export default defineConfig({
-  redirects: {
-    "/": "/demo/magika-demo/",
-  },
-
   integrations: [
     starlight({
       title: "Magika",
@@ -27,21 +18,18 @@
           href: "https://github.com/google/magika",
         },
       ],
-      customCss: [
-        './src/styles/global.css',
-      ],
+      customCss: ["./src/styles/global.css"],
       sidebar: [
         {
           label: "Introduction",
           items: [
             { label: "Overview", slug: "introduction/overview" },
-            { label: "Web Demo", slug: "demo/web-demo" },
+            { label: "Web Demo", slug: "demo/magika-demo" },
           ],
         },
         {
           label: "Getting Started",
           items: [
-<<<<<<< HEAD
             { label: "Installation", slug: "getting-started/installation" },
             { label: "Quick Start", slug: "getting-started/quick-start" },
           ],
@@ -111,10 +99,6 @@
               label: "Creating New Bindings",
               slug: "contributing/creating-new-bindings",
             },
-=======
-            // Each item here is one entry in the navigation menu.
-            { label: "Magika Demo", slug: "demo/magika-demo" },
->>>>>>> a92ac708
           ],
         },
         {
@@ -147,38 +131,40 @@
           ],
         },
       ],
-
     }),
     svelte(),
-
   ],
-<<<<<<< HEAD
   redirects: {
     "/": "/introduction/overview",
   },
-=======
   vite: {
     plugins: [tailwindcss()],
 
     // The following is necessary to fix the SSR issues with TFJS.
     define: {
-      global: 'globalThis',
+      global: "globalThis",
       process: { env: {} },
     },
     optimizeDeps: {
-      include: ['buffer', 'stream-browserify', 'http-browserify', 'url-browserify', 'util', 'events']
+      include: [
+        "buffer",
+        "stream-browserify",
+        "http-browserify",
+        "url-browserify",
+        "util",
+        "events",
+      ],
     },
     resolve: {
       alias: {
-        'whatwg-url': 'whatwg-url/lib/public-api.js',
-        stream: 'stream-browserify',
-        util: 'util',
-        url: 'url-browserify',
-        buffer: 'buffer',
-        http: 'http-browserify',
-        events: 'events',
-      }
-    }
-  }
->>>>>>> a92ac708
+        "whatwg-url": "whatwg-url/lib/public-api.js",
+        stream: "stream-browserify",
+        util: "util",
+        url: "url-browserify",
+        buffer: "buffer",
+        http: "http-browserify",
+        events: "events",
+      },
+    },
+  },
 });